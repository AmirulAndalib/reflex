--- conflicted
+++ resolved
@@ -1,19 +1,10 @@
 """Stack components."""
-<<<<<<< HEAD
-=======
-
-from __future__ import annotations
->>>>>>> 6ded702d
 
 from __future__ import annotations
 
 from reflex.components.component import Component
 
-<<<<<<< HEAD
-from ..base import LiteralAlign, LiteralSize
-=======
-from ..base import LiteralSpacing
->>>>>>> 6ded702d
+from ..base import LiteralAlign, LiteralSpacing
 from .flex import Flex
 
 
@@ -24,12 +15,8 @@
     def create(
         cls,
         *children,
-<<<<<<< HEAD
-        spacing: LiteralSize = "2",
+        spacing: LiteralSpacing = "2",
         align: LiteralAlign = "start",
-=======
-        spacing: LiteralSpacing = "2",
->>>>>>> 6ded702d
         **props,
     ) -> Component:
         """Create a new instance of the component.
